--- conflicted
+++ resolved
@@ -208,10 +208,7 @@
 | `cyclomatic`          |  int   | Sets restriction for maximum Cyclomatic complexity.              |    no    |  no   |
 | `max-public-structs`  |  int   | The maximum number of public structs in a file.                  |    no    |  no   |
 | `file-header`         | string | Header which each file should have.                              |    no    |  no   |
-<<<<<<< HEAD
-=======
 | `empty-block`         |  n/a   | Warns on empty code blocks                                       |    no    |  no   |
->>>>>>> 81984336
 | `superfluous-else`    |  n/a   | Prevents redundant else statements (extends `indent-error-flow`) |    no    |  no   |
 
 ## Available Formatters
